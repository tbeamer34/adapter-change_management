--- conflicted
+++ resolved
@@ -1,277 +1,266 @@
-// Import built-in Node.js package path.
-const path = require('path');
-
-/**
- * Import the ServiceNowConnector class from local Node.js module connector.js
- *   and assign it to constant ServiceNowConnector.
- * When importing local modules, IAP requires an absolute file reference.
- * Built-in module path's join method constructs the absolute filename.
- */
-const ServiceNowConnector = require(path.join(__dirname, '/connector.js'));
-
-/**
- * Import built-in Node.js package events' EventEmitter class and
- * assign it to constant EventEmitter. We will create a child class
- * from this class.
- */
-const EventEmitter = require('events').EventEmitter;
-
-/**
- * The ServiceNowAdapter class.
- *
- * @summary ServiceNow Change Request Adapter
- * @description This class contains IAP adapter properties and methods that IAP
- *   brokers and products can execute. This class inherits the EventEmitter
- *   class.
- */
-class ServiceNowAdapter extends EventEmitter {
-
-    /**
-     * Here we document the ServiceNowAdapter class' callback. It must follow IAP's
-     *   data-first convention.
-     * @callback ServiceNowAdapter~requestCallback
-     * @param {(object|string)} responseData - The entire REST API response.
-     * @param {error} [errorMessage] - An error thrown by REST API call.
-     */
-
-    /**
-     * Here we document the adapter properties.
-     * @typedef {object} ServiceNowAdapter~adapterProperties - Adapter
-     *   instance's properties object.
-     * @property {string} url - ServiceNow instance URL.
-     * @property {object} auth - ServiceNow instance credentials.
-     * @property {string} auth.username - Login username.
-     * @property {string} auth.password - Login password.
-     * @property {string} serviceNowTable - The change request table name.
-     */
-
-    /**
-     * @memberof ServiceNowAdapter
-     * @constructs
-     *
-     * @description Instantiates a new instance of the Itential ServiceNow Adapter.
-     * @param {string} id - Adapter instance's ID.
-     * @param {ServiceNowAdapter~adapterProperties} adapterProperties - Adapter instance's properties object.
-     */
-    constructor(id, adapterProperties) {
-        // Call super or parent class' constructor.
-        super();
-        // Copy arguments' values to object properties.
-        this.id = id;
-        this.props = adapterProperties;
-        // Instantiate an object from the connector.js module and assign it to an object property.
-        this.connector = new ServiceNowConnector({
-            url: this.props.url,
-            username: this.props.auth.username,
-            password: this.props.auth.password,
-            serviceNowTable: this.props.serviceNowTable
-        });
-    }
-
-    /**
-     * @memberof ServiceNowAdapter
-     * @method connect
-     * @summary Connect to ServiceNow
-     * @description Complete a single healthcheck and emit ONLINE or OFFLINE.
-     *   IAP calls this method after instantiating an object from the class.
-     *   There is no need for parameters because all connection details
-     *   were passed to the object's constructor and assigned to object property this.props.
-     */
-    connect() {
-        // As a best practice, Itential recommends isolating the health check action
-        // in its own method.
-        this.healthcheck();
-    }
-
-    /**
-     * @memberof ServiceNowAdapter
-     * @method healthcheck
-     * @summary Check ServiceNow Health
-     * @description Verifies external system is available and healthy.
-     *   Calls method emitOnline if external system is available.
-     *
-     * @param {ServiceNowAdapter~requestCallback} [callback] - The optional callback
-     *   that handles the response.
-     */
-    healthcheck(callback) {
-
-        this.getRecord((result, error) => {
-
-            /**
-             * For this lab, complete the if else conditional
-             * statements that check if an error exists
-             * or the instance was hibernating. You must write
-             * the blocks for each branch.
-             */
-            if (error) {
-                /**
-                 * Write this block.
-                 * If an error was returned, we need to emit OFFLINE.
-                 * Log the returned error using IAP's global log object
-                 * at an error severity. In the log message, record
-                 * this.id so an administrator will know which ServiceNow
-                 * adapter instance wrote the log message in case more
-                 * than one instance is configured.
-                 * If an optional IAP callback function was passed to
-                 * healthcheck(), execute it passing the error seen as an argument
-                 * for the callback's errorMessage parameter.
-                 */
-                log.error(this.id + " returned an Error: " + error);
-                this.emitOffline();
-                if (callback) {
-                    callback(result, error);
-                }
-            } else {
-                /**
-                 * Write this block.
-                 * If no runtime problems were detected, emit ONLINE.
-                 * Log an appropriate message using IAP's global log object
-                 * at a debug severity.
-                 * If an optional IAP callback function was passed to
-                 * healthcheck(), execute it passing this function's result
-                 * parameter as an argument for the callback function's
-                 * responseData parameter.
-                 *
-                 */
-
-                this.emitOnline();
-                if (callback) {
-                    callback(result, error);
-                }
-            }
-        });
-    }
-
-    /**
-     * @memberof ServiceNowAdapter
-     * @method emitOffline
-     * @summary Emit OFFLINE
-     * @description Emits an OFFLINE event to IAP indicating the external
-     *   system is not available.
-     */
-    emitOffline() {
-        this.emitStatus('OFFLINE');
-        log.warn('ServiceNow: Instance is unavailable.');
-    }
-
-    /**
-     * @memberof ServiceNowAdapter
-     * @method emitOnline
-     * @summary Emit ONLINE
-     * @description Emits an ONLINE event to IAP indicating external
-     *   system is available.
-     */
-    emitOnline() {
-        this.emitStatus('ONLINE');
-        log.info('ServiceNow: Instance is available.');
-    }
-
-    /**
-     * @memberof ServiceNowAdapter
-     * @method emitStatus
-     * @summary Emit an Event
-     * @description Calls inherited emit method. IAP requires the event
-     *   and an object identifying the adapter instance.
-     *
-     * @param {string} status - The event to emit.
-     */
-    emitStatus(status) {
-        this.emit(status, {id: this.id});
-    }
-
-    /**
-     * @memberof ServiceNowAdapter
-     * @method getRecord
-     * @summary Get ServiceNow Record
-     * @description Retrieves a record from ServiceNow.
-     * @returns array of objects
-     *
-     * @param {ServiceNowAdapter~requestCallback} callback - The callback that
-     *   handles the response.
-     */
-    getRecord(callback) {
-        /**
-         * Write the body for this function.
-         * The function is a wrapper for this.connector's get() method.
-         * Note how the object was instantiated in the constructor().
-         * get() takes a callback function.
-         */
-        let callbackData = null;
-        let callbackError = null;
-        this.connector.get((data, error) => {
-            if (error) {
-                callbackError = error;
-                console.error(`\nError returned request:\n${JSON.stringify(error)}`);
-            } else {//if (data instanceof Object && data.hasOwnProperty('body'))
-                let Obj = JSON.parse(data.body);
-                let resultsArry = Obj.result;
-                let getArry = [];
-<<<<<<< HEAD
-                for (let Obj in resultsArry) {
-                    getArry.push({"change_ticket_number": resultsArry[Obj].number});
-                    getArry.push({"active": resultsArry[Obj].active});
-                    getArry.push({"priority": resultsArry[Obj].priority});
-                    getArry.push({"description": resultsArry[Obj].description});
-                    getArry.push({"work_start": resultsArry[Obj].work_start});
-                    getArry.push({"work_end": resultsArry[Obj].work_end});
-                    getArry.push({"change_ticket_key": resultsArry[Obj].sys_id});
-=======
-                for (let i in resultsArry) {
-                    getArry.push({"change_ticket_number": resultsArry[i].number});
-                    getArry.push({"active": resultsArry[i].active});
-                    getArry.push({"priority": resultsArry[i].priority});
-                    getArry.push({"description": resultsArry[i].description});
-                    getArry.push({"work_start": resultsArry[i].work_start});
-                    getArry.push({"work_end": resultsArry[i].work_end});
-                    getArry.push({"change_ticket_key": resultsArry[i].sys_id});
->>>>>>> f93b1327
-                    callbackData = getArry;
-                    console.log(`\nResponse returned request:\n${JSON.stringify(callbackData)}`);
-                }
-            }
-            return callback(callbackData, callbackError);
-        });
-    }
-
-    /**
-     * @memberof ServiceNowAdapter
-     * @method postRecord
-     * @summary Create ServiceNow Record
-     * @description Creates a record in ServiceNow.
-     * @return object
-     * @param {ServiceNowAdapter~requestCallback} callback - The callback that
-     *   handles the response.
-     */
-    postRecord(callback) {
-        /**
-         * Write the body for this function.
-         * The function is a wrapper for this.connector's post() method.
-         * Note how the object was instantiated in the constructor().
-         * post() takes a callback function.
-         */
-        let callbackData = null;
-        let callbackError = null;
-        this.connector.post(this.connector.options,(data, error) => {
-            if (error) {
-                console.error(`\nError POST request:\n${JSON.stringify(error)}`);
-                callbackError = error;
-            } else {
-                let Obj = JSON.parse(data.body);
-                let result = Obj.result;
-                let arr = [];
-                arr.push({"change_ticket_number": result.number});
-                arr.push({"active": result.active});
-                arr.push({"priority": result.priority});
-                arr.push({"description": result.description});
-                arr.push({"work_start": result.work_start});
-                arr.push({"work_end": result.work_end});
-                arr.push({"change_ticket_key": result.sys_id});
-                callbackData = Object.assign({}, arr);
-                console.log(`\nResponse POST request:\n${JSON.stringify(callbackData)}`);
-            }
-            return callback(callbackData, callbackError);
-        });
-    }
-}
-
+// Import built-in Node.js package path.
+const path = require('path');
+
+/**
+ * Import the ServiceNowConnector class from local Node.js module connector.js
+ *   and assign it to constant ServiceNowConnector.
+ * When importing local modules, IAP requires an absolute file reference.
+ * Built-in module path's join method constructs the absolute filename.
+ */
+const ServiceNowConnector = require(path.join(__dirname, '/connector.js'));
+
+/**
+ * Import built-in Node.js package events' EventEmitter class and
+ * assign it to constant EventEmitter. We will create a child class
+ * from this class.
+ */
+const EventEmitter = require('events').EventEmitter;
+
+/**
+ * The ServiceNowAdapter class.
+ *
+ * @summary ServiceNow Change Request Adapter
+ * @description This class contains IAP adapter properties and methods that IAP
+ *   brokers and products can execute. This class inherits the EventEmitter
+ *   class.
+ */
+class ServiceNowAdapter extends EventEmitter {
+
+    /**
+     * Here we document the ServiceNowAdapter class' callback. It must follow IAP's
+     *   data-first convention.
+     * @callback ServiceNowAdapter~requestCallback
+     * @param {(object|string)} responseData - The entire REST API response.
+     * @param {error} [errorMessage] - An error thrown by REST API call.
+     */
+
+    /**
+     * Here we document the adapter properties.
+     * @typedef {object} ServiceNowAdapter~adapterProperties - Adapter
+     *   instance's properties object.
+     * @property {string} url - ServiceNow instance URL.
+     * @property {object} auth - ServiceNow instance credentials.
+     * @property {string} auth.username - Login username.
+     * @property {string} auth.password - Login password.
+     * @property {string} serviceNowTable - The change request table name.
+     */
+
+    /**
+     * @memberof ServiceNowAdapter
+     * @constructs
+     *
+     * @description Instantiates a new instance of the Itential ServiceNow Adapter.
+     * @param {string} id - Adapter instance's ID.
+     * @param {ServiceNowAdapter~adapterProperties} adapterProperties - Adapter instance's properties object.
+     */
+    constructor(id, adapterProperties) {
+        // Call super or parent class' constructor.
+        super();
+        // Copy arguments' values to object properties.
+        this.id = id;
+        this.props = adapterProperties;
+        // Instantiate an object from the connector.js module and assign it to an object property.
+        this.connector = new ServiceNowConnector({
+            url: this.props.url,
+            username: this.props.auth.username,
+            password: this.props.auth.password,
+            serviceNowTable: this.props.serviceNowTable
+        });
+    }
+
+    /**
+     * @memberof ServiceNowAdapter
+     * @method connect
+     * @summary Connect to ServiceNow
+     * @description Complete a single healthcheck and emit ONLINE or OFFLINE.
+     *   IAP calls this method after instantiating an object from the class.
+     *   There is no need for parameters because all connection details
+     *   were passed to the object's constructor and assigned to object property this.props.
+     */
+    connect() {
+        // As a best practice, Itential recommends isolating the health check action
+        // in its own method.
+        this.healthcheck();
+    }
+
+    /**
+     * @memberof ServiceNowAdapter
+     * @method healthcheck
+     * @summary Check ServiceNow Health
+     * @description Verifies external system is available and healthy.
+     *   Calls method emitOnline if external system is available.
+     *
+     * @param {ServiceNowAdapter~requestCallback} [callback] - The optional callback
+     *   that handles the response.
+     */
+    healthcheck(callback) {
+
+        this.getRecord((result, error) => {
+
+            /**
+             * For this lab, complete the if else conditional
+             * statements that check if an error exists
+             * or the instance was hibernating. You must write
+             * the blocks for each branch.
+             */
+            if (error) {
+                /**
+                 * Write this block.
+                 * If an error was returned, we need to emit OFFLINE.
+                 * Log the returned error using IAP's global log object
+                 * at an error severity. In the log message, record
+                 * this.id so an administrator will know which ServiceNow
+                 * adapter instance wrote the log message in case more
+                 * than one instance is configured.
+                 * If an optional IAP callback function was passed to
+                 * healthcheck(), execute it passing the error seen as an argument
+                 * for the callback's errorMessage parameter.
+                 */
+                log.error(this.id + " returned an Error: " + error);
+                this.emitOffline();
+                if (callback) {
+                    callback(result, error);
+                }
+            } else {
+                /**
+                 * Write this block.
+                 * If no runtime problems were detected, emit ONLINE.
+                 * Log an appropriate message using IAP's global log object
+                 * at a debug severity.
+                 * If an optional IAP callback function was passed to
+                 * healthcheck(), execute it passing this function's result
+                 * parameter as an argument for the callback function's
+                 * responseData parameter.
+                 *
+                 */
+
+                this.emitOnline();
+                if (callback) {
+                    callback(result, error);
+                }
+            }
+        });
+    }
+
+    /**
+     * @memberof ServiceNowAdapter
+     * @method emitOffline
+     * @summary Emit OFFLINE
+     * @description Emits an OFFLINE event to IAP indicating the external
+     *   system is not available.
+     */
+    emitOffline() {
+        this.emitStatus('OFFLINE');
+        log.warn('ServiceNow: Instance is unavailable.');
+    }
+
+    /**
+     * @memberof ServiceNowAdapter
+     * @method emitOnline
+     * @summary Emit ONLINE
+     * @description Emits an ONLINE event to IAP indicating external
+     *   system is available.
+     */
+    emitOnline() {
+        this.emitStatus('ONLINE');
+        log.info('ServiceNow: Instance is available.');
+    }
+
+    /**
+     * @memberof ServiceNowAdapter
+     * @method emitStatus
+     * @summary Emit an Event
+     * @description Calls inherited emit method. IAP requires the event
+     *   and an object identifying the adapter instance.
+     *
+     * @param {string} status - The event to emit.
+     */
+    emitStatus(status) {
+        this.emit(status, {id: this.id});
+    }
+
+    /**
+     * @memberof ServiceNowAdapter
+     * @method getRecord
+     * @summary Get ServiceNow Record
+     * @description Retrieves a record from ServiceNow.
+     * @returns array of objects
+     *
+     * @param {ServiceNowAdapter~requestCallback} callback - The callback that
+     *   handles the response.
+     */
+    getRecord(callback) {
+        /**
+         * Write the body for this function.
+         * The function is a wrapper for this.connector's get() method.
+         * Note how the object was instantiated in the constructor().
+         * get() takes a callback function.
+         */
+        let callbackData = null;
+        let callbackError = null;
+        this.connector.get((data, error) => {
+            if (error) {
+                callbackError = error;
+                console.error(`\nError returned request:\n${JSON.stringify(error)}`);
+            } else {//if (data instanceof Object && data.hasOwnProperty('body'))
+                let Obj = JSON.parse(data.body);
+                let resultsArry = Obj.result;
+                let getArry = [];
+                for (let i in resultsArry) {
+                    getArry.push({"change_ticket_number": resultsArry[i].number});
+                    getArry.push({"active": resultsArry[i].active});
+                    getArry.push({"priority": resultsArry[i].priority});
+                    getArry.push({"description": resultsArry[i].description});
+                    getArry.push({"work_start": resultsArry[i].work_start});
+                    getArry.push({"work_end": resultsArry[i].work_end});
+                    getArry.push({"change_ticket_key": resultsArry[i].sys_id});
+                    callbackData = getArry;
+                    console.log(`\nResponse returned request:\n${JSON.stringify(callbackData)}`);
+                }
+            }
+            return callback(callbackData, callbackError);
+        });
+    }
+
+    /**
+     * @memberof ServiceNowAdapter
+     * @method postRecord
+     * @summary Create ServiceNow Record
+     * @description Creates a record in ServiceNow.
+     * @return object
+     * @param {ServiceNowAdapter~requestCallback} callback - The callback that
+     *   handles the response.
+     */
+    postRecord(callback) {
+        /**
+         * Write the body for this function.
+         * The function is a wrapper for this.connector's post() method.
+         * Note how the object was instantiated in the constructor().
+         * post() takes a callback function.
+         */
+        let callbackData = null;
+        let callbackError = null;
+        this.connector.post(this.connector.options,(data, error) => {
+            if (error) {
+                console.error(`\nError POST request:\n${JSON.stringify(error)}`);
+                callbackError = error;
+            } else {
+                let Obj = JSON.parse(data.body);
+                let result = Obj.result;
+                let arr = [];
+                arr.push({"change_ticket_number": result.number});
+                arr.push({"active": result.active});
+                arr.push({"priority": result.priority});
+                arr.push({"description": result.description});
+                arr.push({"work_start": result.work_start});
+                arr.push({"work_end": result.work_end});
+                arr.push({"change_ticket_key": result.sys_id});
+                callbackData = Object.assign({}, arr);
+                console.log(`\nResponse POST request:\n${JSON.stringify(callbackData)}`);
+            }
+            return callback(callbackData, callbackError);
+        });
+    }
+}
+
 module.exports = ServiceNowAdapter;