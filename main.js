
const path = require('path');

/**
 * Import the ServiceNowConnector class from local Node.js module connector.js
 *   and assign it to constant ServiceNowConnector.
 * When importing local modules, IAP requires an absolute file reference.
 * Built-in module path's join method constructs the absolute filename.
 */
const ServiceNowConnector = require(path.join(__dirname, '/connector.js'));

/**
 * Import built-in Node.js package events' EventEmitter class and
 * assign it to constant EventEmitter. We will create a child class
 * from this class.
 */
const EventEmitter = require('events').EventEmitter;

/**
 * The ServiceNowAdapter class.
 *
 * @summary ServiceNow Change Request Adapter
 * @description This class contains IAP adapter properties and methods that IAP
 *   brokers and products can execute. This class inherits the EventEmitter
 *   class.
 */
class ServiceNowAdapter extends EventEmitter {

    /**
     * Here we document the ServiceNowAdapter class' callback. It must follow IAP's
     *   data-first convention.
     * @callback ServiceNowAdapter~requestCallback
     * @param {(object|string)} responseData - The entire REST API response.
     * @param {error} [errorMessage] - An error thrown by REST API call.
     */

    /**
     * Here we document the adapter properties.
     * @typedef {object} ServiceNowAdapter~adapterProperties - Adapter
     *   instance's properties object.
     * @property {string} url - ServiceNow instance URL.
     * @property {object} auth - ServiceNow instance credentials.
     * @property {string} auth.username - Login username.
     * @property {string} auth.password - Login password.
     * @property {string} serviceNowTable - The change request table name.
     */

    /**
     * @memberof ServiceNowAdapter
     * @constructs
     *
     * @description Instantiates a new instance of the Itential ServiceNow Adapter.
     * @param {string} id - Adapter instance's ID.
     * @param {ServiceNowAdapter~adapterProperties} adapterProperties - Adapter instance's properties object.
     */
<<<<<<< HEAD
   this.connector.get(callback);
  }

  /**
   * @memberof ServiceNowAdapter
   * @method postRecord
   * @summary Create ServiceNow Record
   * @description Creates a record in ServiceNow.
   *
   * @param {ServiceNowAdapter~requestCallback} callback - The callback that
   *   handles the response.
   */
  postRecord(callback) {
=======
    constructor(id, adapterProperties) {
        // Call super or parent class' constructor.
        super();
        // Copy arguments' values to object properties.
        this.id = id;
        this.props = adapterProperties;
        // Instantiate an object from the connector.js module and assign it to an object property.
        this.connector = new ServiceNowConnector({
            url: this.props.url,
            username: this.props.auth.username,
            password: this.props.auth.password,
            serviceNowTable: this.props.serviceNowTable
        });
    }

    /**
     * @memberof ServiceNowAdapter
     * @method connect
     * @summary Connect to ServiceNow
     * @description Complete a single healthcheck and emit ONLINE or OFFLINE.
     *   IAP calls this method after instantiating an object from the class.
     *   There is no need for parameters because all connection details
     *   were passed to the object's constructor and assigned to object property this.props.
     */
    connect() {
        // As a best practice, Itential recommends isolating the health check action
        // in its own method.
        this.healthcheck();
    }

    /**
     * @memberof ServiceNowAdapter
     * @method healthcheck
     * @summary Check ServiceNow Health
     * @description Verifies external system is available and healthy.
     *   Calls method emitOnline if external system is available.
     *
     * @param {ServiceNowAdapter~requestCallback} [callback] - The optional callback
     *   that handles the response.
     */
    healthcheck(callback) {

        this.getRecord((result, error) => {
            /**
             * For this lab, complete the if else conditional
             * statements that check if an error exists
             * or the instance was hibernating. You must write
             * the blocks for each branch.
             */
            if (error) {
                /**
                 * Write this block.
                 * If an error was returned, we need to emit OFFLINE.
                 * Log the returned error using IAP's global log object
                 * at an error severity. In the log message, record
                 * this.id so an administrator will know which ServiceNow
                 * adapter instance wrote the log message in case more
                 * than one instance is configured.
                 * If an optional IAP callback function was passed to
                 * healthcheck(), execute it passing the error seen as an argument
                 * for the callback's errorMessage parameter.
                 */
                log.error(this.id + " returned an Error: " + error);
                this.emitOffline();
                if (callback) {
                    callback(result, error);
                }
            } else {
                /**
                 * Write this block.
                 * If no runtime problems were detected, emit ONLINE.
                 * Log an appropriate message using IAP's global log object
                 * at a debug severity.
                 * If an optional IAP callback function was passed to
                 * healthcheck(), execute it passing this function's result
                 * parameter as an argument for the callback function's
                 * responseData parameter.
                 *
                 */
                log.debug(this.id + " has started");
                this.emitOnline();
                if (callback) {
                    callback(result, error);
                }
            }
        });
    }

    /**
     * @memberof ServiceNowAdapter
     * @method emitOffline
     * @summary Emit OFFLINE
     * @description Emits an OFFLINE event to IAP indicating the external
     *   system is not available.
     */
    emitOffline() {
        this.emitStatus('OFFLINE');
        log.warn('ServiceNow: Instance is unavailable.');
    }

    /**
     * @memberof ServiceNowAdapter
     * @method emitOnline
     * @summary Emit ONLINE
     * @description Emits an ONLINE event to IAP indicating external
     *   system is available.
     */
    emitOnline() {
        this.emitStatus('ONLINE');
        log.info('ServiceNow: Instance is available.');
    }

    /**
     * @memberof ServiceNowAdapter
     * @method emitStatus
     * @summary Emit an Event
     * @description Calls inherited emit method. IAP requires the event
     *   and an object identifying the adapter instance.
     *
     * @param {string} status - The event to emit.
     */
    emitStatus(status) {
        this.emit(status, {id: this.id});
    }

    /**
     * @memberof ServiceNowAdapter
     * @method getRecord
     * @summary Get ServiceNow Record
     * @description Retrieves a record from ServiceNow.
     *
     * @param {ServiceNowAdapter~requestCallback} callback - The callback that
     *   handles the response.
     */
    getRecord(callback) {
        /**
         * Write the body for this function.
         * The function is a wrapper for this.connector's get() method.
         * Note how the object was instantiated in the constructor().
         * get() takes a callback function.
         */
        this.connector.get(callback);
    }

>>>>>>> 28c31bd9
    /**
     * @memberof ServiceNowAdapter
     * @method postRecord
     * @summary Create ServiceNow Record
     * @description Creates a record in ServiceNow.
     *
     * @param {ServiceNowAdapter~requestCallback} callback - The callback that
     *   handles the response.
     */
<<<<<<< HEAD
    this.connector.post(callback);
  }
=======
    postRecord(callback) {
        /**
         * Write the body for this function.
         * The function is a wrapper for this.connector's post() method.
         * Note how the object was instantiated in the constructor().
         * post() takes a callback function.
         */
        this.connector.post(callback);
    }
>>>>>>> 28c31bd9
}

module.exports = ServiceNowAdapter;<|MERGE_RESOLUTION|>--- conflicted
+++ resolved
@@ -1,241 +1,220 @@
+
+const path = require('path');
+
+/**
+ * Import the ServiceNowConnector class from local Node.js module connector.js
+ *   and assign it to constant ServiceNowConnector.
+ * When importing local modules, IAP requires an absolute file reference.
+ * Built-in module path's join method constructs the absolute filename.
+ */
+const ServiceNowConnector = require(path.join(__dirname, '/connector.js'));
+
+/**
+ * Import built-in Node.js package events' EventEmitter class and
+ * assign it to constant EventEmitter. We will create a child class
+ * from this class.
+ */
+const EventEmitter = require('events').EventEmitter;
+
+/**
+ * The ServiceNowAdapter class.
+ *
+ * @summary ServiceNow Change Request Adapter
+ * @description This class contains IAP adapter properties and methods that IAP
+ *   brokers and products can execute. This class inherits the EventEmitter
+ *   class.
+ */
+class ServiceNowAdapter extends EventEmitter {
+
+    /**
+     * Here we document the ServiceNowAdapter class' callback. It must follow IAP's
+     *   data-first convention.
+     * @callback ServiceNowAdapter~requestCallback
+     * @param {(object|string)} responseData - The entire REST API response.
+     * @param {error} [errorMessage] - An error thrown by REST API call.
+     */
+
+    /**
+     * Here we document the adapter properties.
+     * @typedef {object} ServiceNowAdapter~adapterProperties - Adapter
+     *   instance's properties object.
+     * @property {string} url - ServiceNow instance URL.
+     * @property {object} auth - ServiceNow instance credentials.
+     * @property {string} auth.username - Login username.
+     * @property {string} auth.password - Login password.
+     * @property {string} serviceNowTable - The change request table name.
+     */
+
+    /**
+     * @memberof ServiceNowAdapter
+     * @constructs
+     *
+     * @description Instantiates a new instance of the Itential ServiceNow Adapter.
+     * @param {string} id - Adapter instance's ID.
+     * @param {ServiceNowAdapter~adapterProperties} adapterProperties - Adapter instance's properties object.
+     */
+    constructor(id, adapterProperties) {
+        // Call super or parent class' constructor.
+        super();
+        // Copy arguments' values to object properties.
+        this.id = id;
+        this.props = adapterProperties;
+        // Instantiate an object from the connector.js module and assign it to an object property.
+        this.connector = new ServiceNowConnector({
+            url: this.props.url,
+            username: this.props.auth.username,
+            password: this.props.auth.password,
+            serviceNowTable: this.props.serviceNowTable
+        });
+    }
+
+    /**
+     * @memberof ServiceNowAdapter
+     * @method connect
+     * @summary Connect to ServiceNow
+     * @description Complete a single healthcheck and emit ONLINE or OFFLINE.
+     *   IAP calls this method after instantiating an object from the class.
+     *   There is no need for parameters because all connection details
+     *   were passed to the object's constructor and assigned to object property this.props.
+     */
+    connect() {
+        // As a best practice, Itential recommends isolating the health check action
+        // in its own method.
+        this.healthcheck();
+    }
+
+    /**
+     * @memberof ServiceNowAdapter
+     * @method healthcheck
+     * @summary Check ServiceNow Health
+     * @description Verifies external system is available and healthy.
+     *   Calls method emitOnline if external system is available.
+     *
+     * @param {ServiceNowAdapter~requestCallback} [callback] - The optional callback
+     *   that handles the response.
+     */
+    healthcheck(callback) {
+
+        this.getRecord((result, error) => {
+            /**
+             * For this lab, complete the if else conditional
+             * statements that check if an error exists
+             * or the instance was hibernating. You must write
+             * the blocks for each branch.
+             */
+            if (error) {
+                /**
+                 * Write this block.
+                 * If an error was returned, we need to emit OFFLINE.
+                 * Log the returned error using IAP's global log object
+                 * at an error severity. In the log message, record
+                 * this.id so an administrator will know which ServiceNow
+                 * adapter instance wrote the log message in case more
+                 * than one instance is configured.
+                 * If an optional IAP callback function was passed to
+                 * healthcheck(), execute it passing the error seen as an argument
+                 * for the callback's errorMessage parameter.
+                 */
+                log.error(this.id + " returned an Error: " + error);
+                this.emitOffline();
+                if (callback) {
+                    callback(result, error);
+                }
+            } else {
+                /**
+                 * Write this block.
+                 * If no runtime problems were detected, emit ONLINE.
+                 * Log an appropriate message using IAP's global log object
+                 * at a debug severity.
+                 * If an optional IAP callback function was passed to
+                 * healthcheck(), execute it passing this function's result
+                 * parameter as an argument for the callback function's
+                 * responseData parameter.
+                 *
+                 */
+                log.debug(this.id + " has started");
+                this.emitOnline();
+                if (callback) {
+                    callback(result, error);
+                }
+            }
+        });
+    }
+
+    /**
+     * @memberof ServiceNowAdapter
+     * @method emitOffline
+     * @summary Emit OFFLINE
+     * @description Emits an OFFLINE event to IAP indicating the external
+     *   system is not available.
+     */
+    emitOffline() {
+        this.emitStatus('OFFLINE');
+        log.warn('ServiceNow: Instance is unavailable.');
+    }
+
+    /**
+     * @memberof ServiceNowAdapter
+     * @method emitOnline
+     * @summary Emit ONLINE
+     * @description Emits an ONLINE event to IAP indicating external
+     *   system is available.
+     */
+    emitOnline() {
+        this.emitStatus('ONLINE');
+        log.info('ServiceNow: Instance is available.');
+    }
+
+    /**
+     * @memberof ServiceNowAdapter
+     * @method emitStatus
+     * @summary Emit an Event
+     * @description Calls inherited emit method. IAP requires the event
+     *   and an object identifying the adapter instance.
+     *
+     * @param {string} status - The event to emit.
+     */
+    emitStatus(status) {
+        this.emit(status, {id: this.id});
+    }
+
+    /**
+     * @memberof ServiceNowAdapter
+     * @method getRecord
+     * @summary Get ServiceNow Record
+     * @description Retrieves a record from ServiceNow.
+     *
+     * @param {ServiceNowAdapter~requestCallback} callback - The callback that
+     *   handles the response.
+     */
+    getRecord(callback) {
+        /**
+         * Write the body for this function.
+         * The function is a wrapper for this.connector's get() method.
+         * Note how the object was instantiated in the constructor().
+         * get() takes a callback function.
+         */
+        this.connector.get(callback);
+    }
 
-const path = require('path');
-
-/**
- * Import the ServiceNowConnector class from local Node.js module connector.js
- *   and assign it to constant ServiceNowConnector.
- * When importing local modules, IAP requires an absolute file reference.
- * Built-in module path's join method constructs the absolute filename.
- */
-const ServiceNowConnector = require(path.join(__dirname, '/connector.js'));
-
-/**
- * Import built-in Node.js package events' EventEmitter class and
- * assign it to constant EventEmitter. We will create a child class
- * from this class.
- */
-const EventEmitter = require('events').EventEmitter;
-
-/**
- * The ServiceNowAdapter class.
- *
- * @summary ServiceNow Change Request Adapter
- * @description This class contains IAP adapter properties and methods that IAP
- *   brokers and products can execute. This class inherits the EventEmitter
- *   class.
- */
-class ServiceNowAdapter extends EventEmitter {
-
-    /**
-     * Here we document the ServiceNowAdapter class' callback. It must follow IAP's
-     *   data-first convention.
-     * @callback ServiceNowAdapter~requestCallback
-     * @param {(object|string)} responseData - The entire REST API response.
-     * @param {error} [errorMessage] - An error thrown by REST API call.
-     */
-
-    /**
-     * Here we document the adapter properties.
-     * @typedef {object} ServiceNowAdapter~adapterProperties - Adapter
-     *   instance's properties object.
-     * @property {string} url - ServiceNow instance URL.
-     * @property {object} auth - ServiceNow instance credentials.
-     * @property {string} auth.username - Login username.
-     * @property {string} auth.password - Login password.
-     * @property {string} serviceNowTable - The change request table name.
-     */
-
-    /**
-     * @memberof ServiceNowAdapter
-     * @constructs
-     *
-     * @description Instantiates a new instance of the Itential ServiceNow Adapter.
-     * @param {string} id - Adapter instance's ID.
-     * @param {ServiceNowAdapter~adapterProperties} adapterProperties - Adapter instance's properties object.
-     */
-<<<<<<< HEAD
-   this.connector.get(callback);
-  }
-
-  /**
-   * @memberof ServiceNowAdapter
-   * @method postRecord
-   * @summary Create ServiceNow Record
-   * @description Creates a record in ServiceNow.
-   *
-   * @param {ServiceNowAdapter~requestCallback} callback - The callback that
-   *   handles the response.
-   */
-  postRecord(callback) {
-=======
-    constructor(id, adapterProperties) {
-        // Call super or parent class' constructor.
-        super();
-        // Copy arguments' values to object properties.
-        this.id = id;
-        this.props = adapterProperties;
-        // Instantiate an object from the connector.js module and assign it to an object property.
-        this.connector = new ServiceNowConnector({
-            url: this.props.url,
-            username: this.props.auth.username,
-            password: this.props.auth.password,
-            serviceNowTable: this.props.serviceNowTable
-        });
+    /**
+     * @memberof ServiceNowAdapter
+     * @method postRecord
+     * @summary Create ServiceNow Record
+     * @description Creates a record in ServiceNow.
+     *
+     * @param {ServiceNowAdapter~requestCallback} callback - The callback that
+     *   handles the response.
+     */
+    postRecord(callback) {
+        /**
+         * Write the body for this function.
+         * The function is a wrapper for this.connector's post() method.
+         * Note how the object was instantiated in the constructor().
+         * post() takes a callback function.
+         */
+        this.connector.post(callback);
     }
-
-    /**
-     * @memberof ServiceNowAdapter
-     * @method connect
-     * @summary Connect to ServiceNow
-     * @description Complete a single healthcheck and emit ONLINE or OFFLINE.
-     *   IAP calls this method after instantiating an object from the class.
-     *   There is no need for parameters because all connection details
-     *   were passed to the object's constructor and assigned to object property this.props.
-     */
-    connect() {
-        // As a best practice, Itential recommends isolating the health check action
-        // in its own method.
-        this.healthcheck();
-    }
-
-    /**
-     * @memberof ServiceNowAdapter
-     * @method healthcheck
-     * @summary Check ServiceNow Health
-     * @description Verifies external system is available and healthy.
-     *   Calls method emitOnline if external system is available.
-     *
-     * @param {ServiceNowAdapter~requestCallback} [callback] - The optional callback
-     *   that handles the response.
-     */
-    healthcheck(callback) {
-
-        this.getRecord((result, error) => {
-            /**
-             * For this lab, complete the if else conditional
-             * statements that check if an error exists
-             * or the instance was hibernating. You must write
-             * the blocks for each branch.
-             */
-            if (error) {
-                /**
-                 * Write this block.
-                 * If an error was returned, we need to emit OFFLINE.
-                 * Log the returned error using IAP's global log object
-                 * at an error severity. In the log message, record
-                 * this.id so an administrator will know which ServiceNow
-                 * adapter instance wrote the log message in case more
-                 * than one instance is configured.
-                 * If an optional IAP callback function was passed to
-                 * healthcheck(), execute it passing the error seen as an argument
-                 * for the callback's errorMessage parameter.
-                 */
-                log.error(this.id + " returned an Error: " + error);
-                this.emitOffline();
-                if (callback) {
-                    callback(result, error);
-                }
-            } else {
-                /**
-                 * Write this block.
-                 * If no runtime problems were detected, emit ONLINE.
-                 * Log an appropriate message using IAP's global log object
-                 * at a debug severity.
-                 * If an optional IAP callback function was passed to
-                 * healthcheck(), execute it passing this function's result
-                 * parameter as an argument for the callback function's
-                 * responseData parameter.
-                 *
-                 */
-                log.debug(this.id + " has started");
-                this.emitOnline();
-                if (callback) {
-                    callback(result, error);
-                }
-            }
-        });
-    }
-
-    /**
-     * @memberof ServiceNowAdapter
-     * @method emitOffline
-     * @summary Emit OFFLINE
-     * @description Emits an OFFLINE event to IAP indicating the external
-     *   system is not available.
-     */
-    emitOffline() {
-        this.emitStatus('OFFLINE');
-        log.warn('ServiceNow: Instance is unavailable.');
-    }
-
-    /**
-     * @memberof ServiceNowAdapter
-     * @method emitOnline
-     * @summary Emit ONLINE
-     * @description Emits an ONLINE event to IAP indicating external
-     *   system is available.
-     */
-    emitOnline() {
-        this.emitStatus('ONLINE');
-        log.info('ServiceNow: Instance is available.');
-    }
-
-    /**
-     * @memberof ServiceNowAdapter
-     * @method emitStatus
-     * @summary Emit an Event
-     * @description Calls inherited emit method. IAP requires the event
-     *   and an object identifying the adapter instance.
-     *
-     * @param {string} status - The event to emit.
-     */
-    emitStatus(status) {
-        this.emit(status, {id: this.id});
-    }
-
-    /**
-     * @memberof ServiceNowAdapter
-     * @method getRecord
-     * @summary Get ServiceNow Record
-     * @description Retrieves a record from ServiceNow.
-     *
-     * @param {ServiceNowAdapter~requestCallback} callback - The callback that
-     *   handles the response.
-     */
-    getRecord(callback) {
-        /**
-         * Write the body for this function.
-         * The function is a wrapper for this.connector's get() method.
-         * Note how the object was instantiated in the constructor().
-         * get() takes a callback function.
-         */
-        this.connector.get(callback);
-    }
-
->>>>>>> 28c31bd9
-    /**
-     * @memberof ServiceNowAdapter
-     * @method postRecord
-     * @summary Create ServiceNow Record
-     * @description Creates a record in ServiceNow.
-     *
-     * @param {ServiceNowAdapter~requestCallback} callback - The callback that
-     *   handles the response.
-     */
-<<<<<<< HEAD
-    this.connector.post(callback);
-  }
-=======
-    postRecord(callback) {
-        /**
-         * Write the body for this function.
-         * The function is a wrapper for this.connector's post() method.
-         * Note how the object was instantiated in the constructor().
-         * post() takes a callback function.
-         */
-        this.connector.post(callback);
-    }
->>>>>>> 28c31bd9
-}
-
+}
+
 module.exports = ServiceNowAdapter;